/*-*- Mode: C; c-basic-offset: 8; indent-tabs-mode: nil -*-*/

/***
  This file is part of systemd.

  Copyright 2010 Lennart Poettering
  Copyright 2013 Thomas H.P. Andersen

  systemd is free software; you can redistribute it and/or modify it
  under the terms of the GNU Lesser General Public License as published by
  the Free Software Foundation; either version 2.1 of the License, or
  (at your option) any later version.

  systemd is distributed in the hope that it will be useful, but
  WITHOUT ANY WARRANTY; without even the implied warranty of
  MERCHANTABILITY or FITNESS FOR A PARTICULAR PURPOSE. See the GNU
  Lesser General Public License for more details.

  You should have received a copy of the GNU Lesser General Public License
  along with systemd; If not, see <http://www.gnu.org/licenses/>.
***/

#include <string.h>
#include <unistd.h>
#include <fcntl.h>
#include <locale.h>
#include <errno.h>
#include <signal.h>
#include <math.h>
#include <sys/wait.h>

#include "util.h"
#include "mkdir.h"
#include "rm-rf.h"
#include "strv.h"
#include "def.h"
#include "fileio.h"
#include "conf-parser.h"
#include "virt.h"
#include "process-util.h"
#include "signal-util.h"

static void test_streq_ptr(void) {
        assert_se(streq_ptr(NULL, NULL));
        assert_se(!streq_ptr("abc", "cdef"));
}

static void test_align_power2(void) {
        unsigned long i, p2;

        assert_se(ALIGN_POWER2(0) == 0);
        assert_se(ALIGN_POWER2(1) == 1);
        assert_se(ALIGN_POWER2(2) == 2);
        assert_se(ALIGN_POWER2(3) == 4);
        assert_se(ALIGN_POWER2(12) == 16);

        assert_se(ALIGN_POWER2(ULONG_MAX) == 0);
        assert_se(ALIGN_POWER2(ULONG_MAX - 1) == 0);
        assert_se(ALIGN_POWER2(ULONG_MAX - 1024) == 0);
        assert_se(ALIGN_POWER2(ULONG_MAX / 2) == ULONG_MAX / 2 + 1);
        assert_se(ALIGN_POWER2(ULONG_MAX + 1) == 0);

        for (i = 1; i < 131071; ++i) {
                for (p2 = 1; p2 < i; p2 <<= 1)
                        /* empty */ ;

                assert_se(ALIGN_POWER2(i) == p2);
        }

        for (i = ULONG_MAX - 1024; i < ULONG_MAX; ++i) {
                for (p2 = 1; p2 && p2 < i; p2 <<= 1)
                        /* empty */ ;

                assert_se(ALIGN_POWER2(i) == p2);
        }
}

static void test_max(void) {
        static const struct {
                int a;
                int b[CONST_MAX(10, 100)];
        } val1 = {
                .a = CONST_MAX(10, 100),
        };
        int d = 0;

        assert_cc(sizeof(val1.b) == sizeof(int) * 100);

        /* CONST_MAX returns (void) instead of a value if the passed arguments
         * are not of the same type or not constant expressions. */
        assert_cc(__builtin_types_compatible_p(typeof(CONST_MAX(1, 10)), int));
        assert_cc(__builtin_types_compatible_p(typeof(CONST_MAX(1, 1U)), void));

        assert_se(val1.a == 100);
        assert_se(MAX(++d, 0) == 1);
        assert_se(d == 1);

        assert_cc(MAXSIZE(char[3], uint16_t) == 3);
        assert_cc(MAXSIZE(char[3], uint32_t) == 4);
        assert_cc(MAXSIZE(char, long) == sizeof(long));

        assert_se(MAX(-5, 5) == 5);
        assert_se(MAX(5, 5) == 5);
        assert_se(MAX(MAX(1, MAX(2, MAX(3, 4))), 5) == 5);
        assert_se(MAX(MAX(1, MAX(2, MAX(3, 2))), 1) == 3);
        assert_se(MAX(MIN(1, MIN(2, MIN(3, 4))), 5) == 5);
        assert_se(MAX(MAX(1, MIN(2, MIN(3, 2))), 1) == 2);
        assert_se(LESS_BY(8, 4) == 4);
        assert_se(LESS_BY(8, 8) == 0);
        assert_se(LESS_BY(4, 8) == 0);
        assert_se(LESS_BY(16, LESS_BY(8, 4)) == 12);
        assert_se(LESS_BY(4, LESS_BY(8, 4)) == 0);
        assert_se(CLAMP(-5, 0, 1) == 0);
        assert_se(CLAMP(5, 0, 1) == 1);
        assert_se(CLAMP(5, -10, 1) == 1);
        assert_se(CLAMP(5, -10, 10) == 5);
        assert_se(CLAMP(CLAMP(0, -10, 10), CLAMP(-5, 10, 20), CLAMP(100, -5, 20)) == 10);
}

static void test_container_of(void) {
        struct mytype {
                uint8_t pad1[3];
                uint64_t v1;
                uint8_t pad2[2];
                uint32_t v2;
        } _packed_ myval = { };

        assert_cc(sizeof(myval) == 17);
        assert_se(container_of(&myval.v1, struct mytype, v1) == &myval);
        assert_se(container_of(&myval.v2, struct mytype, v2) == &myval);
        assert_se(container_of(&container_of(&myval.v2,
                                             struct mytype,
                                             v2)->v1,
                               struct mytype,
                               v1) == &myval);
}

static void test_alloca(void) {
        static const uint8_t zero[997] = { };
        char *t;

        t = alloca_align(17, 512);
        assert_se(!((uintptr_t)t & 0xff));
        memzero(t, 17);

        t = alloca0_align(997, 1024);
        assert_se(!((uintptr_t)t & 0x1ff));
        assert_se(!memcmp(t, zero, 997));
}

static void test_div_round_up(void) {
        int div;

        /* basic tests */
        assert_se(DIV_ROUND_UP(0, 8) == 0);
        assert_se(DIV_ROUND_UP(1, 8) == 1);
        assert_se(DIV_ROUND_UP(8, 8) == 1);
        assert_se(DIV_ROUND_UP(12, 8) == 2);
        assert_se(DIV_ROUND_UP(16, 8) == 2);

        /* test multiple evaluation */
        div = 0;
        assert_se(DIV_ROUND_UP(div++, 8) == 0 && div == 1);
        assert_se(DIV_ROUND_UP(++div, 8) == 1 && div == 2);
        assert_se(DIV_ROUND_UP(8, div++) == 4 && div == 3);
        assert_se(DIV_ROUND_UP(8, ++div) == 2 && div == 4);

        /* overflow test with exact division */
        assert_se(sizeof(0U) == 4);
        assert_se(0xfffffffaU % 10U == 0U);
        assert_se(0xfffffffaU / 10U == 429496729U);
        assert_se(DIV_ROUND_UP(0xfffffffaU, 10U) == 429496729U);
        assert_se((0xfffffffaU + 10U - 1U) / 10U == 0U);
        assert_se(0xfffffffaU / 10U + !!(0xfffffffaU % 10U) == 429496729U);

        /* overflow test with rounded division */
        assert_se(0xfffffffdU % 10U == 3U);
        assert_se(0xfffffffdU / 10U == 429496729U);
        assert_se(DIV_ROUND_UP(0xfffffffdU, 10U) == 429496730U);
        assert_se((0xfffffffdU + 10U - 1U) / 10U == 0U);
        assert_se(0xfffffffdU / 10U + !!(0xfffffffdU % 10U) == 429496730U);
}

static void test_first_word(void) {
        assert_se(first_word("Hello", ""));
        assert_se(first_word("Hello", "Hello"));
        assert_se(first_word("Hello world", "Hello"));
        assert_se(first_word("Hello\tworld", "Hello"));
        assert_se(first_word("Hello\nworld", "Hello"));
        assert_se(first_word("Hello\rworld", "Hello"));
        assert_se(first_word("Hello ", "Hello"));

        assert_se(!first_word("Hello", "Hellooo"));
        assert_se(!first_word("Hello", "xxxxx"));
        assert_se(!first_word("Hellooo", "Hello"));
}

static void test_close_many(void) {
        int fds[3];
        char name0[] = "/tmp/test-close-many.XXXXXX";
        char name1[] = "/tmp/test-close-many.XXXXXX";
        char name2[] = "/tmp/test-close-many.XXXXXX";

        fds[0] = mkostemp_safe(name0, O_RDWR|O_CLOEXEC);
        fds[1] = mkostemp_safe(name1, O_RDWR|O_CLOEXEC);
        fds[2] = mkostemp_safe(name2, O_RDWR|O_CLOEXEC);

        close_many(fds, 2);

        assert_se(fcntl(fds[0], F_GETFD) == -1);
        assert_se(fcntl(fds[1], F_GETFD) == -1);
        assert_se(fcntl(fds[2], F_GETFD) >= 0);

        safe_close(fds[2]);

        unlink(name0);
        unlink(name1);
        unlink(name2);
}

static void test_parse_boolean(void) {
        assert_se(parse_boolean("1") == 1);
        assert_se(parse_boolean("y") == 1);
        assert_se(parse_boolean("Y") == 1);
        assert_se(parse_boolean("yes") == 1);
        assert_se(parse_boolean("YES") == 1);
        assert_se(parse_boolean("true") == 1);
        assert_se(parse_boolean("TRUE") == 1);
        assert_se(parse_boolean("on") == 1);
        assert_se(parse_boolean("ON") == 1);

        assert_se(parse_boolean("0") == 0);
        assert_se(parse_boolean("n") == 0);
        assert_se(parse_boolean("N") == 0);
        assert_se(parse_boolean("no") == 0);
        assert_se(parse_boolean("NO") == 0);
        assert_se(parse_boolean("false") == 0);
        assert_se(parse_boolean("FALSE") == 0);
        assert_se(parse_boolean("off") == 0);
        assert_se(parse_boolean("OFF") == 0);

        assert_se(parse_boolean("garbage") < 0);
        assert_se(parse_boolean("") < 0);
        assert_se(parse_boolean("full") < 0);
}

static void test_parse_pid(void) {
        int r;
        pid_t pid;

        r = parse_pid("100", &pid);
        assert_se(r == 0);
        assert_se(pid == 100);

        r = parse_pid("0x7FFFFFFF", &pid);
        assert_se(r == 0);
        assert_se(pid == 2147483647);

        pid = 65; /* pid is left unchanged on ERANGE. Set to known arbitrary value. */
        r = parse_pid("0", &pid);
        assert_se(r == -ERANGE);
        assert_se(pid == 65);

        pid = 65; /* pid is left unchanged on ERANGE. Set to known arbitrary value. */
        r = parse_pid("-100", &pid);
        assert_se(r == -ERANGE);
        assert_se(pid == 65);

        pid = 65; /* pid is left unchanged on ERANGE. Set to known arbitrary value. */
        r = parse_pid("0xFFFFFFFFFFFFFFFFF", &pid);
        assert_se(r == -ERANGE);
        assert_se(pid == 65);
}

static void test_parse_uid(void) {
        int r;
        uid_t uid;

        r = parse_uid("100", &uid);
        assert_se(r == 0);
        assert_se(uid == 100);

        r = parse_uid("65535", &uid);
        assert_se(r == -ENXIO);
}

static void test_safe_atou16(void) {
        int r;
        uint16_t l;

        r = safe_atou16("12345", &l);
        assert_se(r == 0);
        assert_se(l == 12345);

        r = safe_atou16("123456", &l);
        assert_se(r == -ERANGE);

        r = safe_atou16("junk", &l);
        assert_se(r == -EINVAL);
}

static void test_safe_atoi16(void) {
        int r;
        int16_t l;

        r = safe_atoi16("-12345", &l);
        assert_se(r == 0);
        assert_se(l == -12345);

        r = safe_atoi16("36536", &l);
        assert_se(r == -ERANGE);

        r = safe_atoi16("junk", &l);
        assert_se(r == -EINVAL);
}

static void test_safe_atolli(void) {
        int r;
        long long l;

        r = safe_atolli("12345", &l);
        assert_se(r == 0);
        assert_se(l == 12345);

        r = safe_atolli("junk", &l);
        assert_se(r == -EINVAL);
}

static void test_safe_atod(void) {
        int r;
        double d;
        char *e;

        r = safe_atod("junk", &d);
        assert_se(r == -EINVAL);

        r = safe_atod("0.2244", &d);
        assert_se(r == 0);
        assert_se(fabs(d - 0.2244) < 0.000001);

        r = safe_atod("0,5", &d);
        assert_se(r == -EINVAL);

        errno = 0;
        strtod("0,5", &e);
        assert_se(*e == ',');

        /* Check if this really is locale independent */
        if (setlocale(LC_NUMERIC, "de_DE.utf8")) {

                r = safe_atod("0.2244", &d);
                assert_se(r == 0);
                assert_se(fabs(d - 0.2244) < 0.000001);

                r = safe_atod("0,5", &d);
                assert_se(r == -EINVAL);

                errno = 0;
                assert_se(fabs(strtod("0,5", &e) - 0.5) < 0.00001);
        }

        /* And check again, reset */
        assert_se(setlocale(LC_NUMERIC, "C"));

        r = safe_atod("0.2244", &d);
        assert_se(r == 0);
        assert_se(fabs(d - 0.2244) < 0.000001);

        r = safe_atod("0,5", &d);
        assert_se(r == -EINVAL);

        errno = 0;
        strtod("0,5", &e);
        assert_se(*e == ',');
}

static void test_strappend(void) {
        _cleanup_free_ char *t1, *t2, *t3, *t4;

        t1 = strappend(NULL, NULL);
        assert_se(streq(t1, ""));

        t2 = strappend(NULL, "suf");
        assert_se(streq(t2, "suf"));

        t3 = strappend("pre", NULL);
        assert_se(streq(t3, "pre"));

        t4 = strappend("pre", "suf");
        assert_se(streq(t4, "presuf"));
}

static void test_strstrip(void) {
        char *r;
        char input[] = "   hello, waldo.   ";

        r = strstrip(input);
        assert_se(streq(r, "hello, waldo."));
}

static void test_delete_chars(void) {
        char *r;
        char input[] = "   hello, waldo.   abc";

        r = delete_chars(input, WHITESPACE);
        assert_se(streq(r, "hello,waldo.abc"));
}

static void test_in_charset(void) {
        assert_se(in_charset("dddaaabbbcccc", "abcd"));
        assert_se(!in_charset("dddaaabbbcccc", "abc f"));
}

static void test_hexchar(void) {
        assert_se(hexchar(0xa) == 'a');
        assert_se(hexchar(0x0) == '0');
}

static void test_unhexchar(void) {
        assert_se(unhexchar('a') == 0xA);
        assert_se(unhexchar('A') == 0xA);
        assert_se(unhexchar('0') == 0x0);
}

static void test_base32hexchar(void) {
        assert_se(base32hexchar(0) == '0');
        assert_se(base32hexchar(9) == '9');
        assert_se(base32hexchar(10) == 'A');
        assert_se(base32hexchar(31) == 'V');
}

static void test_unbase32hexchar(void) {
        assert_se(unbase32hexchar('0') == 0);
        assert_se(unbase32hexchar('9') == 9);
        assert_se(unbase32hexchar('A') == 10);
        assert_se(unbase32hexchar('V') == 31);
        assert_se(unbase32hexchar('=') == -EINVAL);
}

static void test_base64char(void) {
        assert_se(base64char(0) == 'A');
        assert_se(base64char(26) == 'a');
        assert_se(base64char(63) == '/');
}

static void test_unbase64char(void) {
        assert_se(unbase64char('A') == 0);
        assert_se(unbase64char('Z') == 25);
        assert_se(unbase64char('a') == 26);
        assert_se(unbase64char('z') == 51);
        assert_se(unbase64char('0') == 52);
        assert_se(unbase64char('9') == 61);
        assert_se(unbase64char('+') == 62);
        assert_se(unbase64char('/') == 63);
        assert_se(unbase64char('=') == -EINVAL);
}

static void test_octchar(void) {
        assert_se(octchar(00) == '0');
        assert_se(octchar(07) == '7');
}

static void test_unoctchar(void) {
        assert_se(unoctchar('0') == 00);
        assert_se(unoctchar('7') == 07);
}

static void test_decchar(void) {
        assert_se(decchar(0) == '0');
        assert_se(decchar(9) == '9');
}

static void test_undecchar(void) {
        assert_se(undecchar('0') == 0);
        assert_se(undecchar('9') == 9);
}

static void test_unhexmem(void) {
        const char *hex = "efa214921";
        const char *hex_invalid = "efa214921o";
        _cleanup_free_ char *hex2 = NULL;
        _cleanup_free_ void *mem = NULL;
        size_t len;

        assert_se(unhexmem(hex, strlen(hex), &mem, &len) == 0);
        assert_se(unhexmem(hex, strlen(hex) + 1, &mem, &len) == -EINVAL);
        assert_se(unhexmem(hex_invalid, strlen(hex_invalid), &mem, &len) == -EINVAL);

        assert_se((hex2 = hexmem(mem, len)));

        free(mem);

        assert_se(memcmp(hex, hex2, strlen(hex)) == 0);

        free(hex2);

        assert_se(unhexmem(hex, strlen(hex) - 1, &mem, &len) == 0);
        assert_se((hex2 = hexmem(mem, len)));
        assert_se(memcmp(hex, hex2, strlen(hex) - 1) == 0);
}

/* https://tools.ietf.org/html/rfc4648#section-10 */
static void test_base32hexmem(void) {
        char *b32;

        b32 = base32hexmem("", strlen(""), true);
        assert_se(b32);
        assert_se(streq(b32, ""));
        free(b32);

        b32 = base32hexmem("f", strlen("f"), true);
        assert_se(b32);
        assert_se(streq(b32, "CO======"));
        free(b32);

        b32 = base32hexmem("fo", strlen("fo"), true);
        assert_se(b32);
        assert_se(streq(b32, "CPNG===="));
        free(b32);

        b32 = base32hexmem("foo", strlen("foo"), true);
        assert_se(b32);
        assert_se(streq(b32, "CPNMU==="));
        free(b32);

        b32 = base32hexmem("foob", strlen("foob"), true);
        assert_se(b32);
        assert_se(streq(b32, "CPNMUOG="));
        free(b32);

        b32 = base32hexmem("fooba", strlen("fooba"), true);
        assert_se(b32);
        assert_se(streq(b32, "CPNMUOJ1"));
        free(b32);

        b32 = base32hexmem("foobar", strlen("foobar"), true);
        assert_se(b32);
        assert_se(streq(b32, "CPNMUOJ1E8======"));
        free(b32);

        b32 = base32hexmem("", strlen(""), false);
        assert_se(b32);
        assert_se(streq(b32, ""));
        free(b32);

        b32 = base32hexmem("f", strlen("f"), false);
        assert_se(b32);
        assert_se(streq(b32, "CO"));
        free(b32);

        b32 = base32hexmem("fo", strlen("fo"), false);
        assert_se(b32);
        assert_se(streq(b32, "CPNG"));
        free(b32);

        b32 = base32hexmem("foo", strlen("foo"), false);
        assert_se(b32);
        assert_se(streq(b32, "CPNMU"));
        free(b32);

        b32 = base32hexmem("foob", strlen("foob"), false);
        assert_se(b32);
        assert_se(streq(b32, "CPNMUOG"));
        free(b32);

        b32 = base32hexmem("fooba", strlen("fooba"), false);
        assert_se(b32);
        assert_se(streq(b32, "CPNMUOJ1"));
        free(b32);

        b32 = base32hexmem("foobar", strlen("foobar"), false);
        assert_se(b32);
        assert_se(streq(b32, "CPNMUOJ1E8"));
        free(b32);
}

static void test_unbase32hexmem(void) {
        void *mem;
        size_t len;

        assert_se(unbase32hexmem("", strlen(""), true, &mem, &len) == 0);
        assert_se(streq(strndupa(mem, len), ""));
        free(mem);

        assert_se(unbase32hexmem("CO======", strlen("CO======"), true, &mem, &len) == 0);
        assert_se(streq(strndupa(mem, len), "f"));
        free(mem);

        assert_se(unbase32hexmem("CPNG====", strlen("CPNG===="), true, &mem, &len) == 0);
        assert_se(streq(strndupa(mem, len), "fo"));
        free(mem);

        assert_se(unbase32hexmem("CPNMU===", strlen("CPNMU==="), true, &mem, &len) == 0);
        assert_se(streq(strndupa(mem, len), "foo"));
        free(mem);

        assert_se(unbase32hexmem("CPNMUOG=", strlen("CPNMUOG="), true, &mem, &len) == 0);
        assert_se(streq(strndupa(mem, len), "foob"));
        free(mem);

        assert_se(unbase32hexmem("CPNMUOJ1", strlen("CPNMUOJ1"), true, &mem, &len) == 0);
        assert_se(streq(strndupa(mem, len), "fooba"));
        free(mem);

        assert_se(unbase32hexmem("CPNMUOJ1E8======", strlen("CPNMUOJ1E8======"), true, &mem, &len) == 0);
        assert_se(streq(strndupa(mem, len), "foobar"));
        free(mem);

        assert_se(unbase32hexmem("A", strlen("A"), true, &mem, &len) == -EINVAL);
        assert_se(unbase32hexmem("A=======", strlen("A======="), true, &mem, &len) == -EINVAL);
        assert_se(unbase32hexmem("AAA=====", strlen("AAA====="), true, &mem, &len) == -EINVAL);
        assert_se(unbase32hexmem("AAAAAA==", strlen("AAAAAA=="), true, &mem, &len) == -EINVAL);
        assert_se(unbase32hexmem("AB======", strlen("AB======"), true, &mem, &len) == -EINVAL);
        assert_se(unbase32hexmem("AAAB====", strlen("AAAB===="), true, &mem, &len) == -EINVAL);
        assert_se(unbase32hexmem("AAAAB===", strlen("AAAAB==="), true, &mem, &len) == -EINVAL);
        assert_se(unbase32hexmem("AAAAAAB=", strlen("AAAAAAB="), true, &mem, &len) == -EINVAL);

        assert_se(unbase32hexmem("XPNMUOJ1", strlen("CPNMUOJ1"), true, &mem, &len) == -EINVAL);
        assert_se(unbase32hexmem("CXNMUOJ1", strlen("CPNMUOJ1"), true, &mem, &len) == -EINVAL);
        assert_se(unbase32hexmem("CPXMUOJ1", strlen("CPNMUOJ1"), true, &mem, &len) == -EINVAL);
        assert_se(unbase32hexmem("CPNXUOJ1", strlen("CPNMUOJ1"), true, &mem, &len) == -EINVAL);
        assert_se(unbase32hexmem("CPNMXOJ1", strlen("CPNMUOJ1"), true, &mem, &len) == -EINVAL);
        assert_se(unbase32hexmem("CPNMUXJ1", strlen("CPNMUOJ1"), true, &mem, &len) == -EINVAL);
        assert_se(unbase32hexmem("CPNMUOX1", strlen("CPNMUOJ1"), true, &mem, &len) == -EINVAL);
        assert_se(unbase32hexmem("CPNMUOJX", strlen("CPNMUOJ1"), true, &mem, &len) == -EINVAL);

        assert_se(unbase32hexmem("", strlen(""), false, &mem, &len) == 0);
        assert_se(streq(strndupa(mem, len), ""));
        free(mem);

        assert_se(unbase32hexmem("CO", strlen("CO"), false, &mem, &len) == 0);
        assert_se(streq(strndupa(mem, len), "f"));
        free(mem);

        assert_se(unbase32hexmem("CPNG", strlen("CPNG"), false, &mem, &len) == 0);
        assert_se(streq(strndupa(mem, len), "fo"));
        free(mem);

        assert_se(unbase32hexmem("CPNMU", strlen("CPNMU"), false, &mem, &len) == 0);
        assert_se(streq(strndupa(mem, len), "foo"));
        free(mem);

        assert_se(unbase32hexmem("CPNMUOG", strlen("CPNMUOG"), false, &mem, &len) == 0);
        assert_se(streq(strndupa(mem, len), "foob"));
        free(mem);

        assert_se(unbase32hexmem("CPNMUOJ1", strlen("CPNMUOJ1"), false, &mem, &len) == 0);
        assert_se(streq(strndupa(mem, len), "fooba"));
        free(mem);

        assert_se(unbase32hexmem("CPNMUOJ1E8", strlen("CPNMUOJ1E8"), false, &mem, &len) == 0);
        assert_se(streq(strndupa(mem, len), "foobar"));
        free(mem);

        assert_se(unbase32hexmem("CPNMUOG=", strlen("CPNMUOG="), false, &mem, &len) == -EINVAL);
        assert_se(unbase32hexmem("CPNMUOJ1E8======", strlen("CPNMUOJ1E8======"), false, &mem, &len) == -EINVAL);
        assert_se(unbase32hexmem("A", strlen("A"), false, &mem, &len) == -EINVAL);
        assert_se(unbase32hexmem("A", strlen("A"), false, &mem, &len) == -EINVAL);
        assert_se(unbase32hexmem("AAA", strlen("AAA"), false, &mem, &len) == -EINVAL);
        assert_se(unbase32hexmem("AAAAAA", strlen("AAAAAA"), false, &mem, &len) == -EINVAL);
        assert_se(unbase32hexmem("AB", strlen("AB"), false, &mem, &len) == -EINVAL);
        assert_se(unbase32hexmem("AAAB", strlen("AAAB"), false, &mem, &len) == -EINVAL);
        assert_se(unbase32hexmem("AAAAB", strlen("AAAAB"), false, &mem, &len) == -EINVAL);
        assert_se(unbase32hexmem("AAAAAAB", strlen("AAAAAAB"), false, &mem, &len) == -EINVAL);
}

/* https://tools.ietf.org/html/rfc4648#section-10 */
static void test_base64mem(void) {
        char *b64;

        b64 = base64mem("", strlen(""));
        assert_se(b64);
        assert_se(streq(b64, ""));
        free(b64);

        b64 = base64mem("f", strlen("f"));
        assert_se(b64);
        assert_se(streq(b64, "Zg=="));
        free(b64);

        b64 = base64mem("fo", strlen("fo"));
        assert_se(b64);
        assert_se(streq(b64, "Zm8="));
        free(b64);

        b64 = base64mem("foo", strlen("foo"));
        assert_se(b64);
        assert_se(streq(b64, "Zm9v"));
        free(b64);

        b64 = base64mem("foob", strlen("foob"));
        assert_se(b64);
        assert_se(streq(b64, "Zm9vYg=="));
        free(b64);

        b64 = base64mem("fooba", strlen("fooba"));
        assert_se(b64);
        assert_se(streq(b64, "Zm9vYmE="));
        free(b64);

        b64 = base64mem("foobar", strlen("foobar"));
        assert_se(b64);
        assert_se(streq(b64, "Zm9vYmFy"));
        free(b64);
}

static void test_unbase64mem(void) {
        void *mem;
        size_t len;

        assert_se(unbase64mem("", strlen(""), &mem, &len) == 0);
        assert_se(streq(strndupa(mem, len), ""));
        free(mem);

        assert_se(unbase64mem("Zg==", strlen("Zg=="), &mem, &len) == 0);
        assert_se(streq(strndupa(mem, len), "f"));
        free(mem);

        assert_se(unbase64mem("Zm8=", strlen("Zm8="), &mem, &len) == 0);
        assert_se(streq(strndupa(mem, len), "fo"));
        free(mem);

        assert_se(unbase64mem("Zm9v", strlen("Zm9v"), &mem, &len) == 0);
        assert_se(streq(strndupa(mem, len), "foo"));
        free(mem);

        assert_se(unbase64mem("Zm9vYg==", strlen("Zm9vYg=="), &mem, &len) == 0);
        assert_se(streq(strndupa(mem, len), "foob"));
        free(mem);

        assert_se(unbase64mem("Zm9vYmE=", strlen("Zm9vYmE="), &mem, &len) == 0);
        assert_se(streq(strndupa(mem, len), "fooba"));
        free(mem);

        assert_se(unbase64mem("Zm9vYmFy", strlen("Zm9vYmFy"), &mem, &len) == 0);
        assert_se(streq(strndupa(mem, len), "foobar"));
        free(mem);

        assert_se(unbase64mem("A", strlen("A"), &mem, &len) == -EINVAL);
        assert_se(unbase64mem("A====", strlen("A===="), &mem, &len) == -EINVAL);
        assert_se(unbase64mem("AAB==", strlen("AAB=="), &mem, &len) == -EINVAL);
        assert_se(unbase64mem("AAAB=", strlen("AAAB="), &mem, &len) == -EINVAL);
}

static void test_cescape(void) {
        _cleanup_free_ char *escaped;

        assert_se(escaped = cescape("abc\\\"\b\f\n\r\t\v\a\003\177\234\313"));
        assert_se(streq(escaped, "abc\\\\\\\"\\b\\f\\n\\r\\t\\v\\a\\003\\177\\234\\313"));
}

static void test_cunescape(void) {
        _cleanup_free_ char *unescaped;

        assert_se(cunescape("abc\\\\\\\"\\b\\f\\a\\n\\r\\t\\v\\003\\177\\234\\313\\000\\x00", 0, &unescaped) < 0);
        assert_se(cunescape("abc\\\\\\\"\\b\\f\\a\\n\\r\\t\\v\\003\\177\\234\\313\\000\\x00", UNESCAPE_RELAX, &unescaped) >= 0);
        assert_se(streq_ptr(unescaped, "abc\\\"\b\f\a\n\r\t\v\003\177\234\313\\000\\x00"));
        unescaped = mfree(unescaped);

        /* incomplete sequences */
        assert_se(cunescape("\\x0", 0, &unescaped) < 0);
        assert_se(cunescape("\\x0", UNESCAPE_RELAX, &unescaped) >= 0);
        assert_se(streq_ptr(unescaped, "\\x0"));
        unescaped = mfree(unescaped);

        assert_se(cunescape("\\x", 0, &unescaped) < 0);
        assert_se(cunescape("\\x", UNESCAPE_RELAX, &unescaped) >= 0);
        assert_se(streq_ptr(unescaped, "\\x"));
        unescaped = mfree(unescaped);

        assert_se(cunescape("\\", 0, &unescaped) < 0);
        assert_se(cunescape("\\", UNESCAPE_RELAX, &unescaped) >= 0);
        assert_se(streq_ptr(unescaped, "\\"));
        unescaped = mfree(unescaped);

        assert_se(cunescape("\\11", 0, &unescaped) < 0);
        assert_se(cunescape("\\11", UNESCAPE_RELAX, &unescaped) >= 0);
        assert_se(streq_ptr(unescaped, "\\11"));
        unescaped = mfree(unescaped);

        assert_se(cunescape("\\1", 0, &unescaped) < 0);
        assert_se(cunescape("\\1", UNESCAPE_RELAX, &unescaped) >= 0);
        assert_se(streq_ptr(unescaped, "\\1"));
        unescaped = mfree(unescaped);

        assert_se(cunescape("\\u0000", 0, &unescaped) < 0);
        assert_se(cunescape("\\u00DF\\U000000df\\u03a0\\U00000041", UNESCAPE_RELAX, &unescaped) >= 0);
        assert_se(streq_ptr(unescaped, "ßßΠA"));
        unescaped = mfree(unescaped);

        assert_se(cunescape("\\073", 0, &unescaped) >= 0);
        assert_se(streq_ptr(unescaped, ";"));
}

static void test_foreach_word(void) {
        const char *word, *state;
        size_t l;
        int i = 0;
        const char test[] = "test abc d\te   f   ";
        const char * const expected[] = {
                "test",
                "abc",
                "d",
                "e",
                "f",
                "",
                NULL
        };

        FOREACH_WORD(word, l, test, state)
                assert_se(strneq(expected[i++], word, l));
}

static void check(const char *test, char** expected, bool trailing) {
        const char *word, *state;
        size_t l;
        int i = 0;

        printf("<<<%s>>>\n", test);
        FOREACH_WORD_QUOTED(word, l, test, state) {
                _cleanup_free_ char *t = NULL;

                assert_se(t = strndup(word, l));
                assert_se(strneq(expected[i++], word, l));
                printf("<%s>\n", t);
        }
        printf("<<<%s>>>\n", state);
        assert_se(expected[i] == NULL);
        assert_se(isempty(state) == !trailing);
}

static void test_foreach_word_quoted(void) {
        check("test a b c 'd' e '' '' hhh '' '' \"a b c\"",
              STRV_MAKE("test",
                        "a",
                        "b",
                        "c",
                        "d",
                        "e",
                        "",
                        "",
                        "hhh",
                        "",
                        "",
                        "a b c"),
              false);

        check("test \"xxx",
              STRV_MAKE("test"),
              true);

        check("test\\",
              STRV_MAKE_EMPTY,
              true);
}

static void test_memdup_multiply(void) {
        int org[] = {1, 2, 3};
        int *dup;

        dup = (int*)memdup_multiply(org, sizeof(int), 3);

        assert_se(dup);
        assert_se(dup[0] == 1);
        assert_se(dup[1] == 2);
        assert_se(dup[2] == 3);
        free(dup);
}

<<<<<<< HEAD
static void test_hostname_is_valid(void) {
        assert_se(hostname_is_valid("foobar"));
        assert_se(hostname_is_valid("foobar.com"));
        assert_se(!hostname_is_valid("fööbar"));
        assert_se(!hostname_is_valid(""));
        assert_se(!hostname_is_valid("."));
        assert_se(!hostname_is_valid(".."));
        assert_se(!hostname_is_valid("foobar."));
        assert_se(!hostname_is_valid(".foobar"));
        assert_se(!hostname_is_valid("foo..bar"));
        assert_se(!hostname_is_valid("xxxxxxxxxxxxxxxxxxxxxxxxxxxxxxxxxxxxxxxxxxxxxxxxxxxxxxxxxxxxxxxxxxxxxxxxxxxxxxxxxxxxxxxxxxxxxxxxxxxxxxxx"));
}

static void test_read_hostname_config(void) {
        char path[] = "/tmp/hostname.XXXXXX";
        char *hostname;
        int fd;

        fd = mkostemp_safe(path, O_RDWR|O_CLOEXEC);
        assert(fd > 0);
        close(fd);

        /* simple hostname */
        write_string_file(path, "foo", WRITE_STRING_FILE_CREATE);
        assert_se(read_hostname_config(path, &hostname) == 0);
        assert_se(streq(hostname, "foo"));
        hostname = mfree(hostname);

        /* with comment */
        write_string_file(path, "# comment\nfoo", WRITE_STRING_FILE_CREATE);
        assert_se(read_hostname_config(path, &hostname) == 0);
        assert_se(hostname);
        assert_se(streq(hostname, "foo"));
        hostname = mfree(hostname);

        /* with comment and extra whitespace */
        write_string_file(path, "# comment\n\n foo ", WRITE_STRING_FILE_CREATE);
        assert_se(read_hostname_config(path, &hostname) == 0);
        assert_se(hostname);
        assert_se(streq(hostname, "foo"));
        hostname = mfree(hostname);

        /* cleans up name */
        write_string_file(path, "!foo/bar.com", WRITE_STRING_FILE_CREATE);
        assert_se(read_hostname_config(path, &hostname) == 0);
        assert_se(hostname);
        assert_se(streq(hostname, "foobar.com"));
        hostname = mfree(hostname);

        /* no value set */
        hostname = (char*) 0x1234;
        write_string_file(path, "# nothing here\n", WRITE_STRING_FILE_CREATE);
        assert_se(read_hostname_config(path, &hostname) == -ENOENT);
        assert_se(hostname == (char*) 0x1234);  /* does not touch argument on error */

        /* nonexisting file */
        assert_se(read_hostname_config("/non/existing", &hostname) == -ENOENT);
        assert_se(hostname == (char*) 0x1234);  /* does not touch argument on error */

        unlink(path);
}

=======
>>>>>>> 90365b04
static void test_u64log2(void) {
        assert_se(u64log2(0) == 0);
        assert_se(u64log2(8) == 3);
        assert_se(u64log2(9) == 3);
        assert_se(u64log2(15) == 3);
        assert_se(u64log2(16) == 4);
        assert_se(u64log2(1024*1024) == 20);
        assert_se(u64log2(1024*1024+5) == 20);
}

static void test_protect_errno(void) {
        errno = 12;
        {
                PROTECT_ERRNO;
                errno = 11;
        }
        assert_se(errno == 12);
}

static void test_parse_size(void) {
        off_t bytes;

        assert_se(parse_size("111", 1024, &bytes) == 0);
        assert_se(bytes == 111);

        assert_se(parse_size("111.4", 1024, &bytes) == 0);
        assert_se(bytes == 111);

        assert_se(parse_size(" 112 B", 1024, &bytes) == 0);
        assert_se(bytes == 112);

        assert_se(parse_size(" 112.6 B", 1024, &bytes) == 0);
        assert_se(bytes == 112);

        assert_se(parse_size("3.5 K", 1024, &bytes) == 0);
        assert_se(bytes == 3*1024 + 512);

        assert_se(parse_size("3. K", 1024, &bytes) == 0);
        assert_se(bytes == 3*1024);

        assert_se(parse_size("3.0 K", 1024, &bytes) == 0);
        assert_se(bytes == 3*1024);

        assert_se(parse_size("3. 0 K", 1024, &bytes) == -EINVAL);

        assert_se(parse_size(" 4 M 11.5K", 1024, &bytes) == 0);
        assert_se(bytes == 4*1024*1024 + 11 * 1024 + 512);

        assert_se(parse_size("3B3.5G", 1024, &bytes) == -EINVAL);

        assert_se(parse_size("3.5G3B", 1024, &bytes) == 0);
        assert_se(bytes == 3ULL*1024*1024*1024 + 512*1024*1024 + 3);

        assert_se(parse_size("3.5G 4B", 1024, &bytes) == 0);
        assert_se(bytes == 3ULL*1024*1024*1024 + 512*1024*1024 + 4);

        assert_se(parse_size("3B3G4T", 1024, &bytes) == -EINVAL);

        assert_se(parse_size("4T3G3B", 1024, &bytes) == 0);
        assert_se(bytes == (4ULL*1024 + 3)*1024*1024*1024 + 3);

        assert_se(parse_size(" 4 T 3 G 3 B", 1024, &bytes) == 0);
        assert_se(bytes == (4ULL*1024 + 3)*1024*1024*1024 + 3);

        assert_se(parse_size("12P", 1024, &bytes) == 0);
        assert_se(bytes == 12ULL * 1024*1024*1024*1024*1024);

        assert_se(parse_size("12P12P", 1024, &bytes) == -EINVAL);

        assert_se(parse_size("3E 2P", 1024, &bytes) == 0);
        assert_se(bytes == (3 * 1024 + 2ULL) * 1024*1024*1024*1024*1024);

        assert_se(parse_size("12X", 1024, &bytes) == -EINVAL);

        assert_se(parse_size("12.5X", 1024, &bytes) == -EINVAL);

        assert_se(parse_size("12.5e3", 1024, &bytes) == -EINVAL);

        assert_se(parse_size("1024E", 1024, &bytes) == -ERANGE);
        assert_se(parse_size("-1", 1024, &bytes) == -ERANGE);
        assert_se(parse_size("-1024E", 1024, &bytes) == -ERANGE);

        assert_se(parse_size("-1024P", 1024, &bytes) == -ERANGE);

        assert_se(parse_size("-10B 20K", 1024, &bytes) == -ERANGE);
}

static void test_config_parse_iec_off(void) {
        off_t offset = 0;
        assert_se(config_parse_iec_off(NULL, "/this/file", 11, "Section", 22, "Size", 0, "4M", &offset, NULL) == 0);
        assert_se(offset == 4 * 1024 * 1024);

        assert_se(config_parse_iec_off(NULL, "/this/file", 11, "Section", 22, "Size", 0, "4.5M", &offset, NULL) == 0);
}

static void test_strextend(void) {
        _cleanup_free_ char *str = strdup("0123");
        strextend(&str, "456", "78", "9", NULL);
        assert_se(streq(str, "0123456789"));
}

static void test_strrep(void) {
        _cleanup_free_ char *one, *three, *zero;
        one = strrep("waldo", 1);
        three = strrep("waldo", 3);
        zero = strrep("waldo", 0);

        assert_se(streq(one, "waldo"));
        assert_se(streq(three, "waldowaldowaldo"));
        assert_se(streq(zero, ""));
}

static void test_split_pair(void) {
        _cleanup_free_ char *a = NULL, *b = NULL;

        assert_se(split_pair("", "", &a, &b) == -EINVAL);
        assert_se(split_pair("foo=bar", "", &a, &b) == -EINVAL);
        assert_se(split_pair("", "=", &a, &b) == -EINVAL);
        assert_se(split_pair("foo=bar", "=", &a, &b) >= 0);
        assert_se(streq(a, "foo"));
        assert_se(streq(b, "bar"));
        free(a);
        free(b);
        assert_se(split_pair("==", "==", &a, &b) >= 0);
        assert_se(streq(a, ""));
        assert_se(streq(b, ""));
        free(a);
        free(b);

        assert_se(split_pair("===", "==", &a, &b) >= 0);
        assert_se(streq(a, ""));
        assert_se(streq(b, "="));
}

static void test_fstab_node_to_udev_node(void) {
        char *n;

        n = fstab_node_to_udev_node("LABEL=applé/jack");
        puts(n);
        assert_se(streq(n, "/dev/disk/by-label/applé\\x2fjack"));
        free(n);

        n = fstab_node_to_udev_node("PARTLABEL=pinkié pie");
        puts(n);
        assert_se(streq(n, "/dev/disk/by-partlabel/pinkié\\x20pie"));
        free(n);

        n = fstab_node_to_udev_node("UUID=037b9d94-148e-4ee4-8d38-67bfe15bb535");
        puts(n);
        assert_se(streq(n, "/dev/disk/by-uuid/037b9d94-148e-4ee4-8d38-67bfe15bb535"));
        free(n);

        n = fstab_node_to_udev_node("PARTUUID=037b9d94-148e-4ee4-8d38-67bfe15bb535");
        puts(n);
        assert_se(streq(n, "/dev/disk/by-partuuid/037b9d94-148e-4ee4-8d38-67bfe15bb535"));
        free(n);

        n = fstab_node_to_udev_node("PONIES=awesome");
        puts(n);
        assert_se(streq(n, "PONIES=awesome"));
        free(n);

        n = fstab_node_to_udev_node("/dev/xda1");
        puts(n);
        assert_se(streq(n, "/dev/xda1"));
        free(n);
}

static void test_get_files_in_directory(void) {
        _cleanup_strv_free_ char **l = NULL, **t = NULL;

        assert_se(get_files_in_directory("/tmp", &l) >= 0);
        assert_se(get_files_in_directory(".", &t) >= 0);
        assert_se(get_files_in_directory(".", NULL) >= 0);
}

static void test_in_set(void) {
        assert_se(IN_SET(1, 1));
        assert_se(IN_SET(1, 1, 2, 3, 4));
        assert_se(IN_SET(2, 1, 2, 3, 4));
        assert_se(IN_SET(3, 1, 2, 3, 4));
        assert_se(IN_SET(4, 1, 2, 3, 4));
        assert_se(!IN_SET(0, 1));
        assert_se(!IN_SET(0, 1, 2, 3, 4));
}

static void test_writing_tmpfile(void) {
        char name[] = "/tmp/test-systemd_writing_tmpfile.XXXXXX";
        _cleanup_free_ char *contents = NULL;
        size_t size;
        int fd, r;
        struct iovec iov[3];

        IOVEC_SET_STRING(iov[0], "abc\n");
        IOVEC_SET_STRING(iov[1], ALPHANUMERICAL "\n");
        IOVEC_SET_STRING(iov[2], "");

        fd = mkostemp_safe(name, O_RDWR|O_CLOEXEC);
        printf("tmpfile: %s", name);

        r = writev(fd, iov, 3);
        assert_se(r >= 0);

        r = read_full_file(name, &contents, &size);
        assert_se(r == 0);
        printf("contents: %s", contents);
        assert_se(streq(contents, "abc\n" ALPHANUMERICAL "\n"));

        unlink(name);
}

static void test_hexdump(void) {
        uint8_t data[146];
        unsigned i;

        hexdump(stdout, NULL, 0);
        hexdump(stdout, "", 0);
        hexdump(stdout, "", 1);
        hexdump(stdout, "x", 1);
        hexdump(stdout, "x", 2);
        hexdump(stdout, "foobar", 7);
        hexdump(stdout, "f\nobar", 7);
        hexdump(stdout, "xxxxxxxxxxxxxxxxxxxxyz", 23);

        for (i = 0; i < ELEMENTSOF(data); i++)
                data[i] = i*2;

        hexdump(stdout, data, sizeof(data));
}

static void test_log2i(void) {
        assert_se(log2i(1) == 0);
        assert_se(log2i(2) == 1);
        assert_se(log2i(3) == 1);
        assert_se(log2i(4) == 2);
        assert_se(log2i(32) == 5);
        assert_se(log2i(33) == 5);
        assert_se(log2i(63) == 5);
        assert_se(log2i(INT_MAX) == sizeof(int)*8-2);
}

static void test_foreach_string(void) {
        const char * const t[] = {
                "foo",
                "bar",
                "waldo",
                NULL
        };
        const char *x;
        unsigned i = 0;

        FOREACH_STRING(x, "foo", "bar", "waldo")
                assert_se(streq_ptr(t[i++], x));

        assert_se(i == 3);

        FOREACH_STRING(x, "zzz")
                assert_se(streq(x, "zzz"));
}

static void test_filename_is_valid(void) {
        char foo[FILENAME_MAX+2];
        int i;

        assert_se(!filename_is_valid(""));
        assert_se(!filename_is_valid("/bar/foo"));
        assert_se(!filename_is_valid("/"));
        assert_se(!filename_is_valid("."));
        assert_se(!filename_is_valid(".."));

        for (i=0; i<FILENAME_MAX+1; i++)
                foo[i] = 'a';
        foo[FILENAME_MAX+1] = '\0';

        assert_se(!filename_is_valid(foo));

        assert_se(filename_is_valid("foo_bar-333"));
        assert_se(filename_is_valid("o.o"));
}

static void test_string_has_cc(void) {
        assert_se(string_has_cc("abc\1", NULL));
        assert_se(string_has_cc("abc\x7f", NULL));
        assert_se(string_has_cc("abc\x7f", NULL));
        assert_se(string_has_cc("abc\t\x7f", "\t"));
        assert_se(string_has_cc("abc\t\x7f", "\t"));
        assert_se(string_has_cc("\x7f", "\t"));
        assert_se(string_has_cc("\x7f", "\t\a"));

        assert_se(!string_has_cc("abc\t\t", "\t"));
        assert_se(!string_has_cc("abc\t\t\a", "\t\a"));
        assert_se(!string_has_cc("a\ab\tc", "\t\a"));
}

static void test_ascii_strlower(void) {
        char a[] = "AabBcC Jk Ii Od LKJJJ kkd LK";
        assert_se(streq(ascii_strlower(a), "aabbcc jk ii od lkjjj kkd lk"));
}

static void test_files_same(void) {
        _cleanup_close_ int fd = -1;
        char name[] = "/tmp/test-files_same.XXXXXX";
        char name_alias[] = "/tmp/test-files_same.alias";

        fd = mkostemp_safe(name, O_RDWR|O_CLOEXEC);
        assert_se(fd >= 0);
        assert_se(symlink(name, name_alias) >= 0);

        assert_se(files_same(name, name));
        assert_se(files_same(name, name_alias));

        unlink(name);
        unlink(name_alias);
}

static void test_is_valid_documentation_url(void) {
        assert_se(documentation_url_is_valid("http://www.freedesktop.org/wiki/Software/systemd"));
        assert_se(documentation_url_is_valid("https://www.kernel.org/doc/Documentation/binfmt_misc.txt"));
        assert_se(documentation_url_is_valid("file:/foo/foo"));
        assert_se(documentation_url_is_valid("man:systemd.special(7)"));
        assert_se(documentation_url_is_valid("info:bar"));

        assert_se(!documentation_url_is_valid("foo:"));
        assert_se(!documentation_url_is_valid("info:"));
        assert_se(!documentation_url_is_valid(""));
}

static void test_file_in_same_dir(void) {
        char *t;

        t = file_in_same_dir("/", "a");
        assert_se(streq(t, "/a"));
        free(t);

        t = file_in_same_dir("/", "/a");
        assert_se(streq(t, "/a"));
        free(t);

        t = file_in_same_dir("", "a");
        assert_se(streq(t, "a"));
        free(t);

        t = file_in_same_dir("a/", "a");
        assert_se(streq(t, "a/a"));
        free(t);

        t = file_in_same_dir("bar/foo", "bar");
        assert_se(streq(t, "bar/bar"));
        free(t);
}

static void test_endswith(void) {
        assert_se(endswith("foobar", "bar"));
        assert_se(endswith("foobar", ""));
        assert_se(endswith("foobar", "foobar"));
        assert_se(endswith("", ""));

        assert_se(!endswith("foobar", "foo"));
        assert_se(!endswith("foobar", "foobarfoofoo"));
}

static void test_endswith_no_case(void) {
        assert_se(endswith_no_case("fooBAR", "bar"));
        assert_se(endswith_no_case("foobar", ""));
        assert_se(endswith_no_case("foobar", "FOOBAR"));
        assert_se(endswith_no_case("", ""));

        assert_se(!endswith_no_case("foobar", "FOO"));
        assert_se(!endswith_no_case("foobar", "FOOBARFOOFOO"));
}

static void test_close_nointr(void) {
        char name[] = "/tmp/test-test-close_nointr.XXXXXX";
        int fd;

        fd = mkostemp_safe(name, O_RDWR|O_CLOEXEC);
        assert_se(fd >= 0);
        assert_se(close_nointr(fd) >= 0);
        assert_se(close_nointr(fd) < 0);

        unlink(name);
}


static void test_unlink_noerrno(void) {
        char name[] = "/tmp/test-close_nointr.XXXXXX";
        int fd;

        fd = mkostemp_safe(name, O_RDWR|O_CLOEXEC);
        assert_se(fd >= 0);
        assert_se(close_nointr(fd) >= 0);

        {
                PROTECT_ERRNO;
                errno = -42;
                assert_se(unlink_noerrno(name) >= 0);
                assert_se(errno == -42);
                assert_se(unlink_noerrno(name) < 0);
                assert_se(errno == -42);
        }
}

static void test_readlink_and_make_absolute(void) {
        char tempdir[] = "/tmp/test-readlink_and_make_absolute";
        char name[] = "/tmp/test-readlink_and_make_absolute/original";
        char name2[] = "test-readlink_and_make_absolute/original";
        char name_alias[] = "/tmp/test-readlink_and_make_absolute-alias";
        char *r = NULL;

        assert_se(mkdir_safe(tempdir, 0755, getuid(), getgid()) >= 0);
        assert_se(touch(name) >= 0);

        assert_se(symlink(name, name_alias) >= 0);
        assert_se(readlink_and_make_absolute(name_alias, &r) >= 0);
        assert_se(streq(r, name));
        free(r);
        assert_se(unlink(name_alias) >= 0);

        assert_se(chdir(tempdir) >= 0);
        assert_se(symlink(name2, name_alias) >= 0);
        assert_se(readlink_and_make_absolute(name_alias, &r) >= 0);
        assert_se(streq(r, name));
        free(r);
        assert_se(unlink(name_alias) >= 0);

        assert_se(rm_rf(tempdir, REMOVE_ROOT|REMOVE_PHYSICAL) >= 0);
}

static void test_ignore_signals(void) {
        assert_se(ignore_signals(SIGINT, -1) >= 0);
        assert_se(kill(getpid(), SIGINT) >= 0);
        assert_se(ignore_signals(SIGUSR1, SIGUSR2, SIGTERM, SIGPIPE, -1) >= 0);
        assert_se(kill(getpid(), SIGUSR1) >= 0);
        assert_se(kill(getpid(), SIGUSR2) >= 0);
        assert_se(kill(getpid(), SIGTERM) >= 0);
        assert_se(kill(getpid(), SIGPIPE) >= 0);
        assert_se(default_signals(SIGINT, SIGUSR1, SIGUSR2, SIGTERM, SIGPIPE, -1) >= 0);
}

static void test_strshorten(void) {
        char s[] = "foobar";

        assert_se(strlen(strshorten(s, 6)) == 6);
        assert_se(strlen(strshorten(s, 12)) == 6);
        assert_se(strlen(strshorten(s, 2)) == 2);
        assert_se(strlen(strshorten(s, 0)) == 0);
}

static void test_strjoina(void) {
        char *actual;

        actual = strjoina("", "foo", "bar");
        assert_se(streq(actual, "foobar"));

        actual = strjoina("foo", "bar", "baz");
        assert_se(streq(actual, "foobarbaz"));

        actual = strjoina("foo", "", "bar", "baz");
        assert_se(streq(actual, "foobarbaz"));

        actual = strjoina("foo");
        assert_se(streq(actual, "foo"));

        actual = strjoina(NULL);
        assert_se(streq(actual, ""));

        actual = strjoina(NULL, "foo");
        assert_se(streq(actual, ""));

        actual = strjoina("foo", NULL, "bar");
        assert_se(streq(actual, "foo"));
}

static void test_is_symlink(void) {
        char name[] = "/tmp/test-is_symlink.XXXXXX";
        char name_link[] = "/tmp/test-is_symlink.link";
        _cleanup_close_ int fd = -1;

        fd = mkostemp_safe(name, O_RDWR|O_CLOEXEC);
        assert_se(fd >= 0);
        assert_se(symlink(name, name_link) >= 0);

        assert_se(is_symlink(name) == 0);
        assert_se(is_symlink(name_link) == 1);
        assert_se(is_symlink("/a/file/which/does/not/exist/i/guess") < 0);


        unlink(name);
        unlink(name_link);
}

static void test_search_and_fopen(void) {
        const char *dirs[] = {"/tmp/foo/bar", "/tmp", NULL};
        char name[] = "/tmp/test-search_and_fopen.XXXXXX";
        int fd = -1;
        int r;
        FILE *f;

        fd = mkostemp_safe(name, O_RDWR|O_CLOEXEC);
        assert_se(fd >= 0);
        close(fd);

        r = search_and_fopen(basename(name), "r", NULL, dirs, &f);
        assert_se(r >= 0);
        fclose(f);

        r = search_and_fopen(name, "r", NULL, dirs, &f);
        assert_se(r >= 0);
        fclose(f);

        r = search_and_fopen(basename(name), "r", "/", dirs, &f);
        assert_se(r >= 0);
        fclose(f);

        r = search_and_fopen("/a/file/which/does/not/exist/i/guess", "r", NULL, dirs, &f);
        assert_se(r < 0);
        r = search_and_fopen("afilewhichdoesnotexistiguess", "r", NULL, dirs, &f);
        assert_se(r < 0);

        r = unlink(name);
        assert_se(r == 0);

        r = search_and_fopen(basename(name), "r", NULL, dirs, &f);
        assert_se(r < 0);
}


static void test_search_and_fopen_nulstr(void) {
        const char dirs[] = "/tmp/foo/bar\0/tmp\0";
        char name[] = "/tmp/test-search_and_fopen.XXXXXX";
        int fd = -1;
        int r;
        FILE *f;

        fd = mkostemp_safe(name, O_RDWR|O_CLOEXEC);
        assert_se(fd >= 0);
        close(fd);

        r = search_and_fopen_nulstr(basename(name), "r", NULL, dirs, &f);
        assert_se(r >= 0);
        fclose(f);

        r = search_and_fopen_nulstr(name, "r", NULL, dirs, &f);
        assert_se(r >= 0);
        fclose(f);

        r = search_and_fopen_nulstr("/a/file/which/does/not/exist/i/guess", "r", NULL, dirs, &f);
        assert_se(r < 0);
        r = search_and_fopen_nulstr("afilewhichdoesnotexistiguess", "r", NULL, dirs, &f);
        assert_se(r < 0);

        r = unlink(name);
        assert_se(r == 0);

        r = search_and_fopen_nulstr(basename(name), "r", NULL, dirs, &f);
        assert_se(r < 0);
}

static void test_glob_exists(void) {
        char name[] = "/tmp/test-glob_exists.XXXXXX";
        int fd = -1;
        int r;

        fd = mkostemp_safe(name, O_RDWR|O_CLOEXEC);
        assert_se(fd >= 0);
        close(fd);

        r = glob_exists("/tmp/test-glob_exists*");
        assert_se(r == 1);

        r = unlink(name);
        assert_se(r == 0);
        r = glob_exists("/tmp/test-glob_exists*");
        assert_se(r == 0);
}

static void test_execute_directory(void) {
        char template_lo[] = "/tmp/test-readlink_and_make_absolute-lo.XXXXXXX";
        char template_hi[] = "/tmp/test-readlink_and_make_absolute-hi.XXXXXXX";
        const char * dirs[] = {template_hi, template_lo, NULL};
        const char *name, *name2, *name3, *overridden, *override, *masked, *mask;

        assert_se(mkdtemp(template_lo));
        assert_se(mkdtemp(template_hi));

        name = strjoina(template_lo, "/script");
        name2 = strjoina(template_hi, "/script2");
        name3 = strjoina(template_lo, "/useless");
        overridden = strjoina(template_lo, "/overridden");
        override = strjoina(template_hi, "/overridden");
        masked = strjoina(template_lo, "/masked");
        mask = strjoina(template_hi, "/masked");

        assert_se(write_string_file(name, "#!/bin/sh\necho 'Executing '$0\ntouch $(dirname $0)/it_works", WRITE_STRING_FILE_CREATE) == 0);
        assert_se(write_string_file(name2, "#!/bin/sh\necho 'Executing '$0\ntouch $(dirname $0)/it_works2", WRITE_STRING_FILE_CREATE) == 0);
        assert_se(write_string_file(overridden, "#!/bin/sh\necho 'Executing '$0\ntouch $(dirname $0)/failed", WRITE_STRING_FILE_CREATE) == 0);
        assert_se(write_string_file(override, "#!/bin/sh\necho 'Executing '$0", WRITE_STRING_FILE_CREATE) == 0);
        assert_se(write_string_file(masked, "#!/bin/sh\necho 'Executing '$0\ntouch $(dirname $0)/failed", WRITE_STRING_FILE_CREATE) == 0);
        assert_se(symlink("/dev/null", mask) == 0);
        assert_se(chmod(name, 0755) == 0);
        assert_se(chmod(name2, 0755) == 0);
        assert_se(chmod(overridden, 0755) == 0);
        assert_se(chmod(override, 0755) == 0);
        assert_se(chmod(masked, 0755) == 0);
        assert_se(touch(name3) >= 0);

        execute_directories(dirs, DEFAULT_TIMEOUT_USEC, NULL);

        assert_se(chdir(template_lo) == 0);
        assert_se(access("it_works", F_OK) >= 0);
        assert_se(access("failed", F_OK) < 0);

        assert_se(chdir(template_hi) == 0);
        assert_se(access("it_works2", F_OK) >= 0);
        assert_se(access("failed", F_OK) < 0);

        (void) rm_rf(template_lo, REMOVE_ROOT|REMOVE_PHYSICAL);
        (void) rm_rf(template_hi, REMOVE_ROOT|REMOVE_PHYSICAL);
}

static void test_unquote_first_word(void) {
        const char *p, *original;
        char *t;

        p = original = "foobar waldo";
        assert_se(unquote_first_word(&p, &t, 0) > 0);
        assert_se(streq(t, "foobar"));
        free(t);
        assert_se(p == original + 7);

        assert_se(unquote_first_word(&p, &t, 0) > 0);
        assert_se(streq(t, "waldo"));
        free(t);
        assert_se(p == original + 12);

        assert_se(unquote_first_word(&p, &t, 0) == 0);
        assert_se(!t);
        assert_se(p == original + 12);

        p = original = "\"foobar\" \'waldo\'";
        assert_se(unquote_first_word(&p, &t, 0) > 0);
        assert_se(streq(t, "foobar"));
        free(t);
        assert_se(p == original + 9);

        assert_se(unquote_first_word(&p, &t, 0) > 0);
        assert_se(streq(t, "waldo"));
        free(t);
        assert_se(p == original + 16);

        assert_se(unquote_first_word(&p, &t, 0) == 0);
        assert_se(!t);
        assert_se(p == original + 16);

        p = original = "\"";
        assert_se(unquote_first_word(&p, &t, 0) == -EINVAL);
        assert_se(p == original + 1);

        p = original = "\'";
        assert_se(unquote_first_word(&p, &t, 0) == -EINVAL);
        assert_se(p == original + 1);

        p = original = "\'fooo";
        assert_se(unquote_first_word(&p, &t, 0) == -EINVAL);
        assert_se(p == original + 5);

        p = original = "\'fooo";
        assert_se(unquote_first_word(&p, &t, UNQUOTE_RELAX) > 0);
        assert_se(streq(t, "fooo"));
        free(t);
        assert_se(p == original + 5);

        p = original = "yay\'foo\'bar";
        assert_se(unquote_first_word(&p, &t, 0) > 0);
        assert_se(streq(t, "yayfoobar"));
        free(t);
        assert_se(p == original + 11);

        p = original = "   foobar   ";
        assert_se(unquote_first_word(&p, &t, 0) > 0);
        assert_se(streq(t, "foobar"));
        free(t);
        assert_se(p == original + 12);

        p = original = " foo\\ba\\x6ar ";
        assert_se(unquote_first_word(&p, &t, UNQUOTE_CUNESCAPE) > 0);
        assert_se(streq(t, "foo\ba\x6ar"));
        free(t);
        assert_se(p == original + 13);

        p = original = " foo\\ba\\x6ar ";
        assert_se(unquote_first_word(&p, &t, 0) > 0);
        assert_se(streq(t, "foobax6ar"));
        free(t);
        assert_se(p == original + 13);

        p = original = "    f\\u00f6o \"pi\\U0001F4A9le\"   ";
        assert_se(unquote_first_word(&p, &t, UNQUOTE_CUNESCAPE) > 0);
        assert_se(streq(t, "föo"));
        free(t);
        assert_se(p == original + 13);

        assert_se(unquote_first_word(&p, &t, UNQUOTE_CUNESCAPE) > 0);
        assert_se(streq(t, "pi\360\237\222\251le"));
        free(t);
        assert_se(p == original + 32);

        p = original = "fooo\\";
        assert_se(unquote_first_word(&p, &t, UNQUOTE_RELAX) > 0);
        assert_se(streq(t, "fooo"));
        free(t);
        assert_se(p == original + 5);

        p = original = "fooo\\";
        assert_se(unquote_first_word(&p, &t, UNQUOTE_CUNESCAPE_RELAX) > 0);
        assert_se(streq(t, "fooo\\"));
        free(t);
        assert_se(p == original + 5);

        p = original = "fooo\\";
        assert_se(unquote_first_word(&p, &t, UNQUOTE_CUNESCAPE_RELAX|UNQUOTE_RELAX) > 0);
        assert_se(streq(t, "fooo\\"));
        free(t);
        assert_se(p == original + 5);

        p = original = "fooo\\";
        assert_se(unquote_first_word(&p, &t, UNQUOTE_CUNESCAPE|UNQUOTE_CUNESCAPE_RELAX) > 0);
        assert_se(streq(t, "fooo\\"));
        free(t);
        assert_se(p == original + 5);

        p = original = "\"foo\\";
        assert_se(unquote_first_word(&p, &t, 0) == -EINVAL);
        assert_se(p == original + 5);

        p = original = "\"foo\\";
        assert_se(unquote_first_word(&p, &t, UNQUOTE_RELAX) > 0);
        assert_se(streq(t, "foo"));
        free(t);
        assert_se(p == original + 5);

        p = original = "\"foo\\";
        assert_se(unquote_first_word(&p, &t, UNQUOTE_CUNESCAPE_RELAX) == -EINVAL);
        assert_se(p == original + 5);

        p = original = "\"foo\\";
        assert_se(unquote_first_word(&p, &t, UNQUOTE_CUNESCAPE_RELAX|UNQUOTE_RELAX) > 0);
        assert_se(streq(t, "foo\\"));
        free(t);
        assert_se(p == original + 5);

        p = original = "\"foo\\";
        assert_se(unquote_first_word(&p, &t, UNQUOTE_CUNESCAPE|UNQUOTE_CUNESCAPE_RELAX|UNQUOTE_RELAX) > 0);
        assert_se(streq(t, "foo\\"));
        free(t);
        assert_se(p == original + 5);

        p = original = "fooo\\ bar quux";
        assert_se(unquote_first_word(&p, &t, UNQUOTE_RELAX) > 0);
        assert_se(streq(t, "fooo bar"));
        free(t);
        assert_se(p == original + 10);

        p = original = "fooo\\ bar quux";
        assert_se(unquote_first_word(&p, &t, UNQUOTE_CUNESCAPE_RELAX) > 0);
        assert_se(streq(t, "fooo bar"));
        free(t);
        assert_se(p == original + 10);

        p = original = "fooo\\ bar quux";
        assert_se(unquote_first_word(&p, &t, UNQUOTE_CUNESCAPE_RELAX|UNQUOTE_RELAX) > 0);
        assert_se(streq(t, "fooo bar"));
        free(t);
        assert_se(p == original + 10);

        p = original = "fooo\\ bar quux";
        assert_se(unquote_first_word(&p, &t, UNQUOTE_CUNESCAPE) == -EINVAL);
        assert_se(p == original + 5);

        p = original = "fooo\\ bar quux";
        assert_se(unquote_first_word(&p, &t, UNQUOTE_CUNESCAPE|UNQUOTE_CUNESCAPE_RELAX) > 0);
        assert_se(streq(t, "fooo\\ bar"));
        free(t);
        assert_se(p == original + 10);

        p = original = "\\w+@\\K[\\d.]+";
        assert_se(unquote_first_word(&p, &t, UNQUOTE_CUNESCAPE) == -EINVAL);
        assert_se(p == original + 1);

        p = original = "\\w+@\\K[\\d.]+";
        assert_se(unquote_first_word(&p, &t, UNQUOTE_CUNESCAPE|UNQUOTE_CUNESCAPE_RELAX) > 0);
        assert_se(streq(t, "\\w+@\\K[\\d.]+"));
        free(t);
        assert_se(p == original + 12);

        p = original = "\\w+\\b";
        assert_se(unquote_first_word(&p, &t, UNQUOTE_CUNESCAPE|UNQUOTE_CUNESCAPE_RELAX) > 0);
        assert_se(streq(t, "\\w+\b"));
        free(t);
        assert_se(p == original + 5);

        p = original = "-N ''";
        assert_se(unquote_first_word(&p, &t, UNQUOTE_CUNESCAPE) > 0);
        assert_se(streq(t, "-N"));
        free(t);
        assert_se(p == original + 3);

        assert_se(unquote_first_word(&p, &t, UNQUOTE_CUNESCAPE) > 0);
        assert_se(streq(t, ""));
        free(t);
        assert_se(p == original + 5);
}

static void test_unquote_first_word_and_warn(void) {
        const char *p, *original;
        char *t;

        p = original = "foobar waldo";
        assert_se(unquote_first_word_and_warn(&p, &t, 0, NULL, "fake", 1, original) > 0);
        assert_se(streq(t, "foobar"));
        free(t);
        assert_se(p == original + 7);

        assert_se(unquote_first_word_and_warn(&p, &t, 0, NULL, "fake", 1, original) > 0);
        assert_se(streq(t, "waldo"));
        free(t);
        assert_se(p == original + 12);

        assert_se(unquote_first_word_and_warn(&p, &t, 0, NULL, "fake", 1, original) == 0);
        assert_se(!t);
        assert_se(p == original + 12);

        p = original = "\"foobar\" \'waldo\'";
        assert_se(unquote_first_word_and_warn(&p, &t, 0, NULL, "fake", 1, original) > 0);
        assert_se(streq(t, "foobar"));
        free(t);
        assert_se(p == original + 9);

        assert_se(unquote_first_word_and_warn(&p, &t, 0, NULL, "fake", 1, original) > 0);
        assert_se(streq(t, "waldo"));
        free(t);
        assert_se(p == original + 16);

        assert_se(unquote_first_word_and_warn(&p, &t, 0, NULL, "fake", 1, original) == 0);
        assert_se(!t);
        assert_se(p == original + 16);

        p = original = "\"";
        assert_se(unquote_first_word_and_warn(&p, &t, 0, NULL, "fake", 1, original) == -EINVAL);
        assert_se(p == original + 1);

        p = original = "\'";
        assert_se(unquote_first_word_and_warn(&p, &t, 0, NULL, "fake", 1, original) == -EINVAL);
        assert_se(p == original + 1);

        p = original = "\'fooo";
        assert_se(unquote_first_word_and_warn(&p, &t, 0, NULL, "fake", 1, original) == -EINVAL);
        assert_se(p == original + 5);

        p = original = "\'fooo";
        assert_se(unquote_first_word_and_warn(&p, &t, UNQUOTE_RELAX, NULL, "fake", 1, original) > 0);
        assert_se(streq(t, "fooo"));
        free(t);
        assert_se(p == original + 5);

        p = original = " foo\\ba\\x6ar ";
        assert_se(unquote_first_word_and_warn(&p, &t, UNQUOTE_CUNESCAPE, NULL, "fake", 1, original) > 0);
        assert_se(streq(t, "foo\ba\x6ar"));
        free(t);
        assert_se(p == original + 13);

        p = original = " foo\\ba\\x6ar ";
        assert_se(unquote_first_word_and_warn(&p, &t, 0, NULL, "fake", 1, original) > 0);
        assert_se(streq(t, "foobax6ar"));
        free(t);
        assert_se(p == original + 13);

        p = original = "    f\\u00f6o \"pi\\U0001F4A9le\"   ";
        assert_se(unquote_first_word_and_warn(&p, &t, UNQUOTE_CUNESCAPE, NULL, "fake", 1, original) > 0);
        assert_se(streq(t, "föo"));
        free(t);
        assert_se(p == original + 13);

        assert_se(unquote_first_word_and_warn(&p, &t, UNQUOTE_CUNESCAPE, NULL, "fake", 1, original) > 0);
        assert_se(streq(t, "pi\360\237\222\251le"));
        free(t);
        assert_se(p == original + 32);

        p = original = "fooo\\";
        assert_se(unquote_first_word_and_warn(&p, &t, UNQUOTE_RELAX, NULL, "fake", 1, original) > 0);
        assert_se(streq(t, "fooo"));
        free(t);
        assert_se(p == original + 5);

        p = original = "fooo\\";
        assert_se(unquote_first_word_and_warn(&p, &t, 0, NULL, "fake", 1, original) > 0);
        assert_se(streq(t, "fooo\\"));
        free(t);
        assert_se(p == original + 5);

        p = original = "fooo\\";
        assert_se(unquote_first_word_and_warn(&p, &t, UNQUOTE_CUNESCAPE, NULL, "fake", 1, original) > 0);
        assert_se(streq(t, "fooo\\"));
        free(t);
        assert_se(p == original + 5);

        p = original = "\"foo\\";
        assert_se(unquote_first_word_and_warn(&p, &t, 0, NULL, "fake", 1, original) == -EINVAL);
        assert_se(p == original + 5);

        p = original = "\"foo\\";
        assert_se(unquote_first_word_and_warn(&p, &t, UNQUOTE_RELAX, NULL, "fake", 1, original) > 0);
        assert_se(streq(t, "foo"));
        free(t);
        assert_se(p == original + 5);

        p = original = "\"foo\\";
        assert_se(unquote_first_word_and_warn(&p, &t, UNQUOTE_CUNESCAPE, NULL, "fake", 1, original) == -EINVAL);
        assert_se(p == original + 5);

        p = original = "\"foo\\";
        assert_se(unquote_first_word_and_warn(&p, &t, UNQUOTE_CUNESCAPE|UNQUOTE_RELAX, NULL, "fake", 1, original) > 0);
        assert_se(streq(t, "foo"));
        free(t);
        assert_se(p == original + 5);

        p = original = "fooo\\ bar quux";
        assert_se(unquote_first_word_and_warn(&p, &t, UNQUOTE_RELAX, NULL, "fake", 1, original) > 0);
        assert_se(streq(t, "fooo bar"));
        free(t);
        assert_se(p == original + 10);

        p = original = "fooo\\ bar quux";
        assert_se(unquote_first_word_and_warn(&p, &t, 0, NULL, "fake", 1, original) > 0);
        assert_se(streq(t, "fooo bar"));
        free(t);
        assert_se(p == original + 10);

        p = original = "fooo\\ bar quux";
        assert_se(unquote_first_word_and_warn(&p, &t, UNQUOTE_CUNESCAPE, NULL, "fake", 1, original) > 0);
        assert_se(streq(t, "fooo\\ bar"));
        free(t);
        assert_se(p == original + 10);

        p = original = "\\w+@\\K[\\d.]+";
        assert_se(unquote_first_word_and_warn(&p, &t, UNQUOTE_CUNESCAPE, NULL, "fake", 1, original) > 0);
        assert_se(streq(t, "\\w+@\\K[\\d.]+"));
        free(t);
        assert_se(p == original + 12);

        p = original = "\\w+\\b";
        assert_se(unquote_first_word_and_warn(&p, &t, UNQUOTE_CUNESCAPE, NULL, "fake", 1, original) > 0);
        assert_se(streq(t, "\\w+\b"));
        free(t);
        assert_se(p == original + 5);
}

static void test_unquote_many_words(void) {
        const char *p, *original;
        char *a, *b, *c;

        p = original = "foobar waldi piep";
        assert_se(unquote_many_words(&p, 0, &a, &b, &c, NULL) == 3);
        assert_se(p == original + 17);
        assert_se(streq_ptr(a, "foobar"));
        assert_se(streq_ptr(b, "waldi"));
        assert_se(streq_ptr(c, "piep"));
        free(a);
        free(b);
        free(c);

        p = original = "'foobar' wa\"ld\"i   ";
        assert_se(unquote_many_words(&p, 0, &a, &b, &c, NULL) == 2);
        assert_se(p == original + 19);
        assert_se(streq_ptr(a, "foobar"));
        assert_se(streq_ptr(b, "waldi"));
        assert_se(streq_ptr(c, NULL));
        free(a);
        free(b);

        p = original = "";
        assert_se(unquote_many_words(&p, 0, &a, &b, &c, NULL) == 0);
        assert_se(p == original);
        assert_se(streq_ptr(a, NULL));
        assert_se(streq_ptr(b, NULL));
        assert_se(streq_ptr(c, NULL));

        p = original = "  ";
        assert_se(unquote_many_words(&p, 0, &a, &b, &c, NULL) == 0);
        assert_se(p == original+2);
        assert_se(streq_ptr(a, NULL));
        assert_se(streq_ptr(b, NULL));
        assert_se(streq_ptr(c, NULL));

        p = original = "foobar";
        assert_se(unquote_many_words(&p, 0, NULL) == 0);
        assert_se(p == original);

        p = original = "foobar waldi";
        assert_se(unquote_many_words(&p, 0, &a, NULL) == 1);
        assert_se(p == original+7);
        assert_se(streq_ptr(a, "foobar"));
        free(a);

        p = original = "     foobar    ";
        assert_se(unquote_many_words(&p, 0, &a, NULL) == 1);
        assert_se(p == original+15);
        assert_se(streq_ptr(a, "foobar"));
        free(a);
}

static int parse_item(const char *key, const char *value) {
        assert_se(key);

        log_info("kernel cmdline option <%s> = <%s>", key, strna(value));
        return 0;
}

static void test_parse_proc_cmdline(void) {
        assert_se(parse_proc_cmdline(parse_item) >= 0);
}

static void test_raw_clone(void) {
        pid_t parent, pid, pid2;

        parent = getpid();
        log_info("before clone: getpid()→"PID_FMT, parent);
        assert_se(raw_getpid() == parent);

        pid = raw_clone(0, NULL);
        assert_se(pid >= 0);

        pid2 = raw_getpid();
        log_info("raw_clone: "PID_FMT" getpid()→"PID_FMT" raw_getpid()→"PID_FMT,
                 pid, getpid(), pid2);
        if (pid == 0) {
                assert_se(pid2 != parent);
                _exit(EXIT_SUCCESS);
        } else {
                int status;

                assert_se(pid2 == parent);
                waitpid(pid, &status, __WCLONE);
                assert_se(WIFEXITED(status) && WEXITSTATUS(status) == EXIT_SUCCESS);
        }
}

static void test_same_fd(void) {
        _cleanup_close_pair_ int p[2] = { -1, -1 };
        _cleanup_close_ int a = -1, b = -1, c = -1;

        assert_se(pipe2(p, O_CLOEXEC) >= 0);
        assert_se((a = dup(p[0])) >= 0);
        assert_se((b = open("/dev/null", O_RDONLY|O_CLOEXEC)) >= 0);
        assert_se((c = dup(a)) >= 0);

        assert_se(same_fd(p[0], p[0]) > 0);
        assert_se(same_fd(p[1], p[1]) > 0);
        assert_se(same_fd(a, a) > 0);
        assert_se(same_fd(b, b) > 0);

        assert_se(same_fd(a, p[0]) > 0);
        assert_se(same_fd(p[0], a) > 0);
        assert_se(same_fd(c, p[0]) > 0);
        assert_se(same_fd(p[0], c) > 0);
        assert_se(same_fd(a, c) > 0);
        assert_se(same_fd(c, a) > 0);

        assert_se(same_fd(p[0], p[1]) == 0);
        assert_se(same_fd(p[1], p[0]) == 0);
        assert_se(same_fd(p[0], b) == 0);
        assert_se(same_fd(b, p[0]) == 0);
        assert_se(same_fd(p[1], a) == 0);
        assert_se(same_fd(a, p[1]) == 0);
        assert_se(same_fd(p[1], b) == 0);
        assert_se(same_fd(b, p[1]) == 0);

        assert_se(same_fd(a, b) == 0);
        assert_se(same_fd(b, a) == 0);
}

static void test_uid_ptr(void) {

        assert_se(UID_TO_PTR(0) != NULL);
        assert_se(UID_TO_PTR(1000) != NULL);

        assert_se(PTR_TO_UID(UID_TO_PTR(0)) == 0);
        assert_se(PTR_TO_UID(UID_TO_PTR(1000)) == 1000);
}

static void test_sparse_write_one(int fd, const char *buffer, size_t n) {
        char check[n];

        assert_se(lseek(fd, 0, SEEK_SET) == 0);
        assert_se(ftruncate(fd, 0) >= 0);
        assert_se(sparse_write(fd, buffer, n, 4) == (ssize_t) n);

        assert_se(lseek(fd, 0, SEEK_CUR) == (off_t) n);
        assert_se(ftruncate(fd, n) >= 0);

        assert_se(lseek(fd, 0, SEEK_SET) == 0);
        assert_se(read(fd, check, n) == (ssize_t) n);

        assert_se(memcmp(buffer, check, n) == 0);
}

static void test_sparse_write(void) {
        const char test_a[] = "test";
        const char test_b[] = "\0\0\0\0test\0\0\0\0";
        const char test_c[] = "\0\0test\0\0\0\0";
        const char test_d[] = "\0\0test\0\0\0test\0\0\0\0test\0\0\0\0\0test\0\0\0test\0\0\0\0test\0\0\0\0\0\0\0\0";
        const char test_e[] = "test\0\0\0\0test";
        _cleanup_close_ int fd = -1;
        char fn[] = "/tmp/sparseXXXXXX";

        fd = mkostemp(fn, O_CLOEXEC);
        assert_se(fd >= 0);
        unlink(fn);

        test_sparse_write_one(fd, test_a, sizeof(test_a));
        test_sparse_write_one(fd, test_b, sizeof(test_b));
        test_sparse_write_one(fd, test_c, sizeof(test_c));
        test_sparse_write_one(fd, test_d, sizeof(test_d));
        test_sparse_write_one(fd, test_e, sizeof(test_e));
}

static void test_shell_maybe_quote_one(const char *s, const char *expected) {
        _cleanup_free_ char *r;

        assert_se(r = shell_maybe_quote(s));
        assert_se(streq(r, expected));
}

static void test_shell_maybe_quote(void) {

        test_shell_maybe_quote_one("", "");
        test_shell_maybe_quote_one("\\", "\"\\\\\"");
        test_shell_maybe_quote_one("\"", "\"\\\"\"");
        test_shell_maybe_quote_one("foobar", "foobar");
        test_shell_maybe_quote_one("foo bar", "\"foo bar\"");
        test_shell_maybe_quote_one("foo \"bar\" waldo", "\"foo \\\"bar\\\" waldo\"");
        test_shell_maybe_quote_one("foo$bar", "\"foo\\$bar\"");
}

static void test_parse_mode(void) {
        mode_t m;

        assert_se(parse_mode("-1", &m) < 0);
        assert_se(parse_mode("", &m) < 0);
        assert_se(parse_mode("888", &m) < 0);
        assert_se(parse_mode("77777", &m) < 0);

        assert_se(parse_mode("544", &m) >= 0 && m == 0544);
        assert_se(parse_mode("777", &m) >= 0 && m == 0777);
        assert_se(parse_mode("7777", &m) >= 0 && m == 07777);
        assert_se(parse_mode("0", &m) >= 0 && m == 0);
}

static void test_tempfn(void) {
        char *ret = NULL, *p;

        assert_se(tempfn_xxxxxx("/foo/bar/waldo", NULL, &ret) >= 0);
        assert_se(streq_ptr(ret, "/foo/bar/.#waldoXXXXXX"));
        free(ret);

        assert_se(tempfn_xxxxxx("/foo/bar/waldo", "[miau]", &ret) >= 0);
        assert_se(streq_ptr(ret, "/foo/bar/.#[miau]waldoXXXXXX"));
        free(ret);

        assert_se(tempfn_random("/foo/bar/waldo", NULL, &ret) >= 0);
        assert_se(p = startswith(ret, "/foo/bar/.#waldo"));
        assert_se(strlen(p) == 16);
        assert_se(in_charset(p, "0123456789abcdef"));
        free(ret);

        assert_se(tempfn_random("/foo/bar/waldo", "[wuff]", &ret) >= 0);
        assert_se(p = startswith(ret, "/foo/bar/.#[wuff]waldo"));
        assert_se(strlen(p) == 16);
        assert_se(in_charset(p, "0123456789abcdef"));
        free(ret);

        assert_se(tempfn_random_child("/foo/bar/waldo", NULL, &ret) >= 0);
        assert_se(p = startswith(ret, "/foo/bar/waldo/.#"));
        assert_se(strlen(p) == 16);
        assert_se(in_charset(p, "0123456789abcdef"));
        free(ret);

        assert_se(tempfn_random_child("/foo/bar/waldo", "[kikiriki]", &ret) >= 0);
        assert_se(p = startswith(ret, "/foo/bar/waldo/.#[kikiriki]"));
        assert_se(strlen(p) == 16);
        assert_se(in_charset(p, "0123456789abcdef"));
        free(ret);
}

static void test_strcmp_ptr(void) {
        assert_se(strcmp_ptr(NULL, NULL) == 0);
        assert_se(strcmp_ptr("", NULL) > 0);
        assert_se(strcmp_ptr("foo", NULL) > 0);
        assert_se(strcmp_ptr(NULL, "") < 0);
        assert_se(strcmp_ptr(NULL, "bar") < 0);
        assert_se(strcmp_ptr("foo", "bar") > 0);
        assert_se(strcmp_ptr("bar", "baz") < 0);
        assert_se(strcmp_ptr("foo", "foo") == 0);
        assert_se(strcmp_ptr("", "") == 0);
}

int main(int argc, char *argv[]) {
        log_parse_environment();
        log_open();

        test_streq_ptr();
        test_align_power2();
        test_max();
        test_container_of();
        test_alloca();
        test_div_round_up();
        test_first_word();
        test_close_many();
        test_parse_boolean();
        test_parse_pid();
        test_parse_uid();
        test_safe_atou16();
        test_safe_atoi16();
        test_safe_atolli();
        test_safe_atod();
        test_strappend();
        test_strstrip();
        test_delete_chars();
        test_in_charset();
        test_hexchar();
        test_unhexchar();
        test_base32hexchar();
        test_unbase32hexchar();
        test_base64char();
        test_unbase64char();
        test_octchar();
        test_unoctchar();
        test_decchar();
        test_undecchar();
        test_unhexmem();
        test_base32hexmem();
        test_unbase32hexmem();
        test_base64mem();
        test_unbase64mem();
        test_cescape();
        test_cunescape();
        test_foreach_word();
        test_foreach_word_quoted();
        test_memdup_multiply();
        test_u64log2();
        test_protect_errno();
        test_parse_size();
        test_config_parse_iec_off();
        test_strextend();
        test_strrep();
        test_split_pair();
        test_fstab_node_to_udev_node();
        test_get_files_in_directory();
        test_in_set();
        test_writing_tmpfile();
        test_hexdump();
        test_log2i();
        test_foreach_string();
        test_filename_is_valid();
        test_string_has_cc();
        test_ascii_strlower();
        test_files_same();
        test_is_valid_documentation_url();
        test_file_in_same_dir();
        test_endswith();
        test_endswith_no_case();
        test_close_nointr();
        test_unlink_noerrno();
        test_readlink_and_make_absolute();
        test_ignore_signals();
        test_strshorten();
        test_strjoina();
        test_is_symlink();
        test_search_and_fopen();
        test_search_and_fopen_nulstr();
        test_glob_exists();
        test_execute_directory();
        test_unquote_first_word();
        test_unquote_first_word_and_warn();
        test_unquote_many_words();
        test_parse_proc_cmdline();
        test_raw_clone();
        test_same_fd();
        test_uid_ptr();
        test_sparse_write();
        test_shell_maybe_quote();
        test_parse_mode();
        test_tempfn();
        test_strcmp_ptr();

        return 0;
}<|MERGE_RESOLUTION|>--- conflicted
+++ resolved
@@ -867,71 +867,6 @@
         free(dup);
 }
 
-<<<<<<< HEAD
-static void test_hostname_is_valid(void) {
-        assert_se(hostname_is_valid("foobar"));
-        assert_se(hostname_is_valid("foobar.com"));
-        assert_se(!hostname_is_valid("fööbar"));
-        assert_se(!hostname_is_valid(""));
-        assert_se(!hostname_is_valid("."));
-        assert_se(!hostname_is_valid(".."));
-        assert_se(!hostname_is_valid("foobar."));
-        assert_se(!hostname_is_valid(".foobar"));
-        assert_se(!hostname_is_valid("foo..bar"));
-        assert_se(!hostname_is_valid("xxxxxxxxxxxxxxxxxxxxxxxxxxxxxxxxxxxxxxxxxxxxxxxxxxxxxxxxxxxxxxxxxxxxxxxxxxxxxxxxxxxxxxxxxxxxxxxxxxxxxxxx"));
-}
-
-static void test_read_hostname_config(void) {
-        char path[] = "/tmp/hostname.XXXXXX";
-        char *hostname;
-        int fd;
-
-        fd = mkostemp_safe(path, O_RDWR|O_CLOEXEC);
-        assert(fd > 0);
-        close(fd);
-
-        /* simple hostname */
-        write_string_file(path, "foo", WRITE_STRING_FILE_CREATE);
-        assert_se(read_hostname_config(path, &hostname) == 0);
-        assert_se(streq(hostname, "foo"));
-        hostname = mfree(hostname);
-
-        /* with comment */
-        write_string_file(path, "# comment\nfoo", WRITE_STRING_FILE_CREATE);
-        assert_se(read_hostname_config(path, &hostname) == 0);
-        assert_se(hostname);
-        assert_se(streq(hostname, "foo"));
-        hostname = mfree(hostname);
-
-        /* with comment and extra whitespace */
-        write_string_file(path, "# comment\n\n foo ", WRITE_STRING_FILE_CREATE);
-        assert_se(read_hostname_config(path, &hostname) == 0);
-        assert_se(hostname);
-        assert_se(streq(hostname, "foo"));
-        hostname = mfree(hostname);
-
-        /* cleans up name */
-        write_string_file(path, "!foo/bar.com", WRITE_STRING_FILE_CREATE);
-        assert_se(read_hostname_config(path, &hostname) == 0);
-        assert_se(hostname);
-        assert_se(streq(hostname, "foobar.com"));
-        hostname = mfree(hostname);
-
-        /* no value set */
-        hostname = (char*) 0x1234;
-        write_string_file(path, "# nothing here\n", WRITE_STRING_FILE_CREATE);
-        assert_se(read_hostname_config(path, &hostname) == -ENOENT);
-        assert_se(hostname == (char*) 0x1234);  /* does not touch argument on error */
-
-        /* nonexisting file */
-        assert_se(read_hostname_config("/non/existing", &hostname) == -ENOENT);
-        assert_se(hostname == (char*) 0x1234);  /* does not touch argument on error */
-
-        unlink(path);
-}
-
-=======
->>>>>>> 90365b04
 static void test_u64log2(void) {
         assert_se(u64log2(0) == 0);
         assert_se(u64log2(8) == 3);
